--- conflicted
+++ resolved
@@ -223,13 +223,8 @@
             raise Http404()
 
         # create an initial scan of the host
-<<<<<<< HEAD
         with GmpVScannerInterface(settings.GREENBONE_USERNAME, settings.GREENBONE_SECRET_KEY, settings.GREENBONE_URL) as scanner:
-            own_url = request.get_host()
-=======
-        with GmpVScannerInterface(settings.GREENBONE_USERNAME, settings.GREENBONE_SECRET_KEY) as scanner:
             own_url = request.get_host() + reverse('greenbone_registration_alert')
->>>>>>> b3b018c4
             target_uuid, task_uuid, report_uuid, alert_uuid = scanner.create_registration_scan(ip, own_url)
             if target_uuid and task_uuid and report_uuid and alert_uuid:
                 # update state in IPAM
@@ -281,20 +276,12 @@
     logger.info("Received notification from Greenbone Securtiy Manager that a scan completed.")
 
     try:
-<<<<<<< HEAD
-        report_uuid = request.GET.get('report_uuid')
-        task_uuid = request.GET.get('task_uuid')
-        target_uuid = request.GET.get('target_uuid')
-        alert_uuid = request.GET.get('alert_uuid')
-        with GmpVScannerInterface(settings.GREENBONE_USERNAME, settings.GREENBONE_SECRET_KEY, settings.GREENBONE_URL) as scanner:
-=======
         host_ip = request.GET['host_ip']
         report_uuid = request.GET['report_uuid']
         task_uuid = request.GET['task_uuid']
         target_uuid = request.GET['target_uuid']
         alert_uuid = request.GET['alert_uuid']
         with GmpVScannerInterface(username=settings.GREENBONE_USERNAME, password=settings.GREENBONE_SECRET_KEY) as scanner:
->>>>>>> b3b018c4
             report_xml = scanner.get_report_xml(report_uuid)
             scan_start, results = scanner.extract_report_data(report_xml)
 
