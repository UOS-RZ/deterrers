--- conflicted
+++ resolved
@@ -1380,10 +1380,7 @@
                     qod = result_xml.xpath('qod/value')[0].text
                     severities = result_xml.xpath('nvt/severities/severity')
                     vulnerability_name = result_xml.xpath('name')[0].text
-<<<<<<< HEAD
-=======
                     time_of_detection = result_xml.xpath('creation_time')[0].text
->>>>>>> 748e29a5
                     try:
                         overrides = []
                         ors = result_xml.xpath('overrides/override')
@@ -1442,10 +1439,7 @@
                 res = VulnerabilityScanResult(
                     uuid=result_uuid,
                     vulnerability_name=vulnerability_name,
-<<<<<<< HEAD
-=======
                     time_of_detection=time_of_detection,
->>>>>>> 748e29a5
                     host_ip=host_ip,
                     port=port,
                     proto=proto,
