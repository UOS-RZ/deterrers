--- conflicted
+++ resolved
@@ -68,40 +68,6 @@
 
 
 from user.models import MyUser
-<<<<<<< HEAD
-from scan_model.models import Vulnerability,Host_Silenced_Vulnerabilities,Scan_report
-from django.db import models
-from django.core.exceptions import ObjectDoesNotExist
-
-logger = logging.getLogger(__name__)
-
-def create_vulnerability_object(result,time,host_ip,report_id,task_id):
-    for v in result[host_ip]:
-        new_vulnerability = Vulnerability(
-            uuid=v.uuid,
-            vulnerability_name = v.vulnerability_name,
-            host_ipv4 = host_ip,
-            port = v.port,
-            proto = v.proto,
-            hostname = v.hostname,
-            nvt_name = v.nvt_name,
-            nvt_oid = v.nvt_oid,
-            qod = v.qod,
-            cvss_version = v.cvss_version,
-            cvss_base_score = v.cvss_base_score,
-            cvss_base_vector = v.cvss_base_vector,
-            description = v.description,
-            refs = json.dumps(v.refs),
-            overrides = json.dumps(v.overrides),
-            date_time = time,
-            task_id = task_id,
-            report_id = report_id
-        )
-        try:
-            new_vulnerability.save()
-        except Exception:
-            logger.info("caught Exception while saving vulnerability object !")
-=======
 from scan_model.models import Vulnerability,Scan_report
 from django.db import models
 from django.core.exceptions import ObjectDoesNotExist
@@ -157,7 +123,6 @@
             new_vulnerability.save()
         except Exception:
             logger.exception("caught Exception while saving vulnerability object !")
->>>>>>> 748e29a5
             continue
 
 
@@ -166,11 +131,7 @@
     try:
         new_scan.save()
     except Exception:
-<<<<<<< HEAD
-        logger.info("caught Exception while saving scan object !")
-=======
         logger.exception("caught Exception while saving scan object !")
->>>>>>> 748e29a5
         
 
 
@@ -1348,10 +1309,6 @@
                         report_xml = scanner.get_report_xml(report_uuid)
                         create_vulnerability_object(
                             result=scan_results,
-<<<<<<< HEAD
-                            time=scan_end,
-=======
->>>>>>> 748e29a5
                             host_ip=host_ipv4,
                             report_id=report_uuid,
                             task_id=task_uuid
@@ -1494,10 +1451,6 @@
                 #create db entries for each vulerability found and for the performed sc
                 create_vulnerability_object(
                     result=results,
-<<<<<<< HEAD
-                    time = scan_end,
-=======
->>>>>>> 748e29a5
                     host_ip = str(host.ipv4_addr),
                     report_id = report_uuid,
                     task_id = task_uuid 
@@ -1644,10 +1597,6 @@
                             continue
                         create_vulnerability_object(
                             result = scan_results,
-<<<<<<< HEAD
-                            time = scan_end,
-=======
->>>>>>> 748e29a5
                             host_ip = host_ipv4,
                             report_id = report_uuid,
                             task_id = task_uuid
