--- conflicted
+++ resolved
@@ -16,10 +16,8 @@
       - ./dev-db:/home/app/microservice/db
       - ./dev-logs:/home/app/microservice/logs
     restart: "on-failure"
-<<<<<<< HEAD
     networks:
       - deterrers
-=======
     depends_on:
       postgres:
         condition: service_healthy
@@ -27,7 +25,6 @@
       default:
         condition: service_healthy
         restart: true
->>>>>>> 112dc105
 
 
   postgres:
@@ -45,6 +42,8 @@
       retries: 5
       start_period: 30s
       timeout: 10s
+    networks:
+      - deterrers
 
   default:
     image: postgres
@@ -53,7 +52,6 @@
       POSTGRES_DB: default
     env_file:
       - ./.dev.env
-    
     expose:
       - 5431:5432
     volumes:
@@ -64,6 +62,8 @@
       retries: 5
       start_period: 30s
       timeout: 10s
+    networks:
+      - deterrers
      
 volumes:
  static_volume:
