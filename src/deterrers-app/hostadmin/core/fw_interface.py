import logging
import requests
from lxml import etree
import time

from .contracts import HostStatusContract, PaloAltoAddressGroup


logger = logging.getLogger(__name__)


class PaloAltoAPIError(Exception):
    """
    Custom exception that is raised when the Palo Alto API does not respond
    as expected.
    """


class PaloAltoInterface():
    """
    Interface to the Palo Alto Firewall's PAN-OS v10.1.
    Uses the REST API for object manipulation and XML API for configuration
    and commiting changes.
    """

    TIMEOUT = 60*5
    VERSION = "v10.1"
    LOCATION = 'vsys&vsys=vsys1'

    def __init__(self, username: str, password: str, fw_url: str):
        self.username = username
        self.__password = password
        self.fw_url = fw_url
        self.rest_url = f"https://{fw_url}/restapi/{self.VERSION}/"
        self.xml_url = f"https://{fw_url}/api/"
        self.api_key = None
        self.header = {
            "Accept": "application/json",
        }
        self.enter_ok = True

    def __enter__(self):
        logger.debug("Start firewall interface session.")
        try:
            # get api key for this session
            req_url = (f"{self.xml_url}?type=keygen&user={self.username}"
                       + f"&password={self.__password}")
            response = requests.get(req_url, timeout=self.TIMEOUT)
            response_xml = etree.XML(response.content)
            status_code = response.status_code
            status = response_xml.xpath('//response/@status')[0]
            if status_code != 200 or status != "success":
                raise PaloAltoAPIError((
                    "Could not get API key from firewall!"
                    + f" Status: {status} Code: {status_code}")
                )

            self.api_key = response_xml.xpath('//key')[0].text

            self.header['X-PAN-KEY'] = self.api_key

            self.__acquire_config_lock()
        except (requests.ConnectionError, requests.ConnectTimeout):
            logger.exception("Connection to %s failed!", self.fw_url)
            self.enter_ok = False
        except (etree.XMLSyntaxError):
            logger.exception("Unexpected response!")
            self.enter_ok = False
        except Exception:
            logger.exception("Unknown error source!")
            self.enter_ok = False

        return self

    def __exit__(self, exc_type, exc_value, exc_tb):
        logger.debug("End firewall interface session.")
        try:
            self.__release_config_lock()
        except Exception:
            logger.exception("")

    def __acquire_config_lock(self):
        """
        Acquire configuration lock for this session.
        """
        while True:
<<<<<<< HEAD
            acquire_config_lock_url = self.xml_url + \
                "?type=op&cmd=<request><config-lock><add><comment>DETERRERS config lock" + \
                    "</comment></add></config-lock></request>"
            response = requests.get(acquire_config_lock_url, headers=self.header, timeout=self.TIMEOUT)
            try:
                response_xml = etree.XML(response.content)
                status = response_xml.xpath('//response/@status')[0]
            except etree.XMLSyntaxError:
                # some error occured on the other side
                time.sleep(0.5)
                continue
=======
            acquire_config_lock_url = (
                self.xml_url
                + "?type=op&cmd=<request><config-lock><add><comment>DETERRERS "
                + "config lock</comment></add></config-lock></request>"
            )
            response = requests.get(acquire_config_lock_url,
                                    headers=self.header, timeout=self.TIMEOUT)
            response_xml = etree.XML(response.content)
            status = response_xml.xpath('//response/@status')[0]
>>>>>>> 792319a9
            if response.status_code == 200 and status == "success":
                return
            # try again if this did not work
            time.sleep(0.5)

    def __release_config_lock(self):
        """
        Release the configuration lock for this session.
        """
        # https://docs.paloaltonetworks.com/pan-os/10-1/pan-os-panorama-api/pan-os-xml-api-request-types/run-operational-mode-commands-api
        while True:
            release_config_lock_url = (
                self.xml_url
                + "?type=op&cmd=<request><config-lock><remove></remove>"
                + "</config-lock></request>"
            )
            response = requests.get(release_config_lock_url,
                                    headers=self.header, timeout=self.TIMEOUT)
            if response.status_code == 200:
                # exit as soon as server responds with success
                return
            time.sleep(0.5)

    def __create_addr_obj(self, ip_addr: str) -> str:
        """
        Creates a new AddressObject in the firewall configuration.

        Args:
            ip_addr (str): IPv4 or v6 address of the new AddressObject.

        Raises:
            PaloAltoAPIError: Raised when AddressObject couldn't be created.

        Returns:
            str: Returns the name of the new AddressObject
            (is derived from IP address).
        """
        ip_addr_name = ip_addr.replace('.', '-')
        ip_addr_name = ip_addr_name.replace(':', '-')
        create_addr_params = (f"name={ip_addr_name}&location={self.LOCATION}"
                              + "&input-format=json")
        create_addr_url = (self.rest_url + "Objects/Addresses?"
                           + create_addr_params)
        create_addr_payload = {
            "entry": {
                "ip-netmask": ip_addr,
                "@name": ip_addr_name,
                "description": "Auto-generated by DETERRERS",
                # "tag": {
                #     "member": []
                # }
            }
        }
        response = requests.post(create_addr_url, json=create_addr_payload,
                                 headers=self.header, timeout=self.TIMEOUT)
        if response.status_code != 200:
            raise PaloAltoAPIError(
                f"Couldn't create AddressObject for host {ip_addr} in the "
                + "firewall configuration! Status Code: "
                + f"{response.status_code}"
            )

        return ip_addr_name

    def __get_addr_obj(self, ip_addr: str) -> str | None:
        """
        Queries a AddressObject from the firewall configuration.

        Args:
            ip_addr (str): IPv4 or v6 address of the AddressObject from which
            the name is derived.

        Raises:
            PaloAltoAPIError: Thrown when there are more than one
            AddressObjects with this name.

        Returns:
            str|None: Returns the name of the AddressObject if it is found.
            Returns None otherwise.
        """
        ip_addr_name = ip_addr.replace('.', '-')
        ip_addr_name = ip_addr_name.replace(':', '-')

        get_address_params = f"name={ip_addr_name}&location={self.LOCATION}"
        get_address_url = (self.rest_url
                           + "Objects/Addresses?"
                           + get_address_params)
        response = requests.get(get_address_url, headers=self.header,
                                timeout=self.TIMEOUT)
        data = response.json()

        if not (data.get('@status') == 'success'
                and data.get('@code') == '19'):
            return None

        if int(data.get('result').get('@total-count')) != 1:
            raise PaloAltoAPIError(
                "There are to many address objects in the firewall with IP "
                + f"{ip_addr}!"
            )
        obj_name = data.get('result').get('entry')[0].get('@name')

        return obj_name

    def __get_addr_grp_properties(self,
                                  addr_grp: PaloAltoAddressGroup) -> dict:
        """
        Query the properties of an AddressGroup.

        Args:
            addr_grp (AddressGroup): Enum instance of the AddressGroup
            to query.

        Raises:
            PaloAltoAPIError: Raised if firewall responded unexpectedly.

        Returns:
            dict: Retruns a dictionary of properties.
        """
        get_addr_grp_params = f"name={addr_grp.value}&location={self.LOCATION}"
        get_addr_grp_url = (self.rest_url + "Objects/AddressGroups?"
                            + get_addr_grp_params)
        response = requests.get(get_addr_grp_url, headers=self.header,
                                timeout=self.TIMEOUT)
        data = response.json()
        if (response.status_code != 200
                or data.get('@status') != 'success'
                or int(data.get('result').get('@total-count')) != 1):
            #
            raise PaloAltoAPIError(
                f"Could not query Address Group {addr_grp.value} from "
                + f"firewall! Status code: {response.status_code}. "
                + f"Status: {data.get('@status')}")

        addr_grp_props = data.get('result').get('entry')[0]
        return addr_grp_props

    def __changes_pending(self) -> bool:
        """
        Checks if changes are pending.

        Returns:
            bool: Retruns boolean.
        """
        pending_params = ("type=op&cmd=<check><pending-changes>"
                          + "</pending-changes></check>")
        pending_url = self.xml_url + "?" + pending_params
        response = requests.get(pending_url, headers=self.header,
                                timeout=self.TIMEOUT)
        response_xml = etree.XML(response.content)
        status_code = response.status_code
        status = response_xml.xpath("//response/@status")[0]
        if status_code != 200 or status != 'success':
            logger.error("Couldn't query pending changes. "
                         + "Status code: %d. Status: %s", status_code, status)
        pending = (response_xml.xpath("//response/result")[0].text == "yes")
        return pending

    def commit_changes(self):
        """
        Commit changes of current user.

        Returns:
            bool: Returns True on success and False on error.
        """
        if self.__changes_pending():
            commit_params = ("type=commit&cmd=<commit><partial><admin><member>"
                             + f"{self.username}</member></admin></partial>"
                             + "</commit>")
            commit_url = self.xml_url + "?" + commit_params
            response = requests.get(commit_url, headers=self.header,
                                    timeout=self.TIMEOUT)
            response_xml = etree.XML(response.content)
            status_code = response.status_code
            status = response_xml.xpath("//response/@status")[0]
            if status_code != 200 or status != 'success':
                logger.error("Queueing commit failed. Status code: %d. "
                             + "Status: %s", status_code, status)
                return False

            logger.info("Requested commit successfully!")

        else:
            logger.info("No changes pending at perimeter FW.")

        return True

    def __cancle_commit(self):
        """
        Try to cancle scheduled commits.

        Raises:
            PaloAltoAPIError: Raised when commit couldn't be canceled.
        """
        cancle_commit_url = (self.xml_url
                             + "?type=op&cmd=<request><clear-commit-tasks>"
                             + "</clear-commit-tasks></request>")
        response = requests.get(cancle_commit_url, headers=self.header,
                                timeout=self.TIMEOUT)
        if response.status_code != 200:
            raise PaloAltoAPIError("Could not cancle commit!")

    def get_addr_objs_in_addr_grp(self,
                                  addr_grp: PaloAltoAddressGroup) -> set:
        """
        Queries all the names of AddressObjects in a given AddressGroup.

        Args:
            addr_grp (PaloAltoAddressGroup): AddressGroup to get the
            IP addresses of.

        Returns:
            set: Returns a set of address object names.
        """
        try:
            # get all properties of the address group
            addr_grp_obj = self.__get_addr_grp_properties(addr_grp)
            addr_obj_names = addr_grp_obj['static']['member']
            return set(addr_obj_names)
        except (PaloAltoAPIError, requests.exceptions.JSONDecodeError):
            logger.exception("Couldn't get AddressObjects of AddressGroup %s",
                             addr_grp.value)
            return set()

    def add_addr_objs_to_addr_grps(
        self,
        ip_addrs: list[str],
        addr_grps: set[PaloAltoAddressGroup]
    ) -> bool:
        """
        Creates AddressObjects for IP addresses if necessary and adds them
        to some AddressGroups.

        Args:
            ip_addr (list[str]): IP addresses of the AddressObjects.
            addr_grps (set[AddressGroups]): AddressGroups to which the
            AddressObject is added.

        Returns:
            bool: Returns True on success and False if something went wrong.
        """
        try:
            addr_obj_names = []
            for ip in ip_addrs:
                name = self.__get_addr_obj(ip)
                if not name:
                    name = self.__create_addr_obj(ip)
                addr_obj_names.append(name)

            for addr_grp_name in addr_grps:
                # get all properties of the address group
                addr_grp_obj = self.__get_addr_grp_properties(addr_grp_name)
                # put the new addr obj into the addr grp
                put_addr_grp_params = (f"name={addr_grp_name.value}&location="
                                       + f"{self.LOCATION}&input-format=json")
                put_addr_grp_url = (self.rest_url + "Objects/AddressGroups?"
                                    + put_addr_grp_params)
                put_addr_grp_payload = {
                    "entry": {
                        "static": {
                            "member": list(set(addr_grp_obj['static']['member']
                                               + addr_obj_names)),
                        },
                        "@name": addr_grp_obj['@name'],
                        "description": addr_grp_obj.get('description', '')
                    }
                }
                response = requests.put(
                    put_addr_grp_url, json=put_addr_grp_payload,
                    headers=self.header, timeout=self.TIMEOUT
                )
                data = response.json()
                if (response.status_code != 200
                        or data.get('@status') != 'success'):
                    raise PaloAltoAPIError(
                        f"Could not update Address Group {addr_grp_name.value}. "
                        + f"Status code: {response.status_code}. "
                        + f"Status: {data.get('@status')}")

        except (PaloAltoAPIError, requests.exceptions.JSONDecodeError):
            logger.exception("Couldn't add AddressObjects to AddressGroups!")
            return False

        return True

    def remove_addr_objs_from_addr_grps(
        self,
        ip_addrs: list[str],
        addr_grps: set[PaloAltoAddressGroup]
    ) -> bool:
        """
        Removes AddressObjects from some AddressGroups.

        Args:
            ip_addr (list[str]): IP addresses of the AddressObjects.
            addr_grps (set[AddressGroups]): AddressGroups from which the
            AddressObject is removed.

        Returns:
            bool: Returns True on success and False if something went wrong.
        """
        try:
            addr_obj_names = []
            for ip in ip_addrs:
                name = self.__get_addr_obj(ip)
                if name:
                    addr_obj_names.append(name)
            for addr_grp_name in addr_grps:
                # get all properties of the address group
                addr_grp_obj = self.__get_addr_grp_properties(addr_grp_name)
                # remove addr obj from addr grp
                put_addr_grp_params = (f"name={addr_grp_name.value}&location="
                                       + f"{self.LOCATION}&input-format=json")
                put_addr_grp_url = (self.rest_url + "Objects/AddressGroups?"
                                    + put_addr_grp_params)
                put_addr_grp_payload = {
                    "entry": {
                        "static": {
                            "member": list(
                                set(addr_grp_obj['static']['member'])
                                - set(addr_obj_names)
                            ),
                        },
                        "@name": addr_grp_obj['@name'],
                        "description": addr_grp_obj.get('description', '')
                    }
                }
                response = requests.put(
                    put_addr_grp_url, json=put_addr_grp_payload,
                    headers=self.header, timeout=self.TIMEOUT
                )
                data = response.json()
                if (response.status_code != 200
                        or data.get('@status') != 'success'):
                    raise PaloAltoAPIError(
                        f"Could not update Address Group {addr_grp_name.value}. "
                        + f"Status code: {response.status_code}. "
                        + f"Status: {data.get('@status')}")

        except (PaloAltoAPIError, requests.exceptions.JSONDecodeError):
            logger.exception("Couldn't remove AddressObjects from "
                             + "AddressGroups!")
            return False

        return True

    def get_host_status(self, ip_addr: str) -> HostStatusContract:
        """
        Query the status of a host at the perimeter firewall.

        Args:
            ip_addr (str): IP address of the host.

        Returns:
            HostStatusContract: Returns enum instance representing the
            host status.
        """
        try:
            addr_obj_name = self.__get_addr_obj(ip_addr)
            if not addr_obj_name:
                # if addr_obj does not exist yet, the host has not been
                # registered
                return HostStatusContract.UNREGISTERED

            for addr_grp in PaloAltoAddressGroup:
                # get all properties of the address group
                addr_grp_obj = self.__get_addr_grp_properties(addr_grp)
                if addr_obj_name in addr_grp_obj['static']['member']:
                    # if addr_obj is member of any addr_grp than it is online
                    return HostStatusContract.ONLINE
            # if addr_obj is not member of any addr_grp than it is offline
            return HostStatusContract.BLOCKED

        except (PaloAltoAPIError, requests.exceptions.JSONDecodeError):
            logger.exception("Couldn't remove AddressObject from AddressGroups!")
            return None<|MERGE_RESOLUTION|>--- conflicted
+++ resolved
@@ -84,11 +84,16 @@
         Acquire configuration lock for this session.
         """
         while True:
-<<<<<<< HEAD
-            acquire_config_lock_url = self.xml_url + \
-                "?type=op&cmd=<request><config-lock><add><comment>DETERRERS config lock" + \
-                    "</comment></add></config-lock></request>"
-            response = requests.get(acquire_config_lock_url, headers=self.header, timeout=self.TIMEOUT)
+            acquire_config_lock_url = (
+                self.xml_url
+                + "?type=op&cmd=<request><config-lock><add><comment>"
+                + "DETERRERS config lock</comment></add>"
+                + "</config-lock></request>")
+            response = requests.get(
+                acquire_config_lock_url,
+                headers=self.header,
+                timeout=self.TIMEOUT
+            )
             try:
                 response_xml = etree.XML(response.content)
                 status = response_xml.xpath('//response/@status')[0]
@@ -96,17 +101,6 @@
                 # some error occured on the other side
                 time.sleep(0.5)
                 continue
-=======
-            acquire_config_lock_url = (
-                self.xml_url
-                + "?type=op&cmd=<request><config-lock><add><comment>DETERRERS "
-                + "config lock</comment></add></config-lock></request>"
-            )
-            response = requests.get(acquire_config_lock_url,
-                                    headers=self.header, timeout=self.TIMEOUT)
-            response_xml = etree.XML(response.content)
-            status = response_xml.xpath('//response/@status')[0]
->>>>>>> 792319a9
             if response.status_code == 200 and status == "success":
                 return
             # try again if this did not work
